import os
import numpy as np
import matplotlib.pyplot as plt
import glob
import pickle
import copy
import re
from pathlib import Path

import astropy.units as u
from astropy.coordinates import SkyCoord, Angle
from astropy.time import Time
from astropy.io import fits

from ..utils import logger, LiMaSiginficance
from .. import utils
from ..model import default_model
from ..plotting import plot_ROI
from ..config import JointConfig

from gammapy.data import DataStore
from gammapy.datasets import Datasets, SpectrumDataset, FluxPointsDataset

from gammapy.maps import WcsGeom, MapAxis, RegionGeom

from gammapy.makers import (
    SafeMaskMaker,
    SpectrumDatasetMaker,
    ReflectedRegionsBackgroundMaker,
)

from gammapy.modeling import Fit

import gammapy.modeling.models as gammapy_model

from gammapy.modeling.models import SkyModel

from regions import CircleSkyRegion

from gammapy.estimators import FluxPointsEstimator, ExcessMapEstimator, FluxPoints, LightCurveEstimator


class VeritasAnalysis:

    def __init__(self, status_file = "initial", config_file='config.yaml', overwrite=False, verbosity=1, **kwargs):
        """
        This is to perform a simple VERITAS analysis and to prepare the joint-fit
        analysis. All analysis is done with the gammapy package

        Args:
            status_file (str): status filename (pickle)
                Default: initial
            config_file (str): config filename (yaml)
                Default: config.yaml
            overwrite (bool): overwrite the status
                Default: False
            verbosity (int)
            **kwargs: passed to VeritasAnalysis.setup
        """
        self._verbosity = verbosity

        self.config = JointConfig.get_config(config_file).pop("veritas")

        self._logging = logger(self.verbosity)

        self._logging.info("Initialize the VERITAS analysis.")

        self._datadir = self.config['data']['anasum']
        self._outdir = self.config['fileio']['outdir']

        self._eff_cut = self.config['cuts']['eff_cut']
        self._bias_cut = self.config['cuts']['bias_cut']
        self._max_region_number = self.config['selection']['max_region_number']

        self._energy_bins = MapAxis.from_bounds(self.config["selection"]["emin"],
            self.config["selection"]["emax"],
            nbin=self.config["selection"]["nbin"],
            interp="log", unit="TeV").edges
        self._energy_axis = MapAxis.from_energy_bounds(
            1e-2, 1e4, nbin=10, per_decade=True, unit="TeV", name="energy"
        )
        self._energy_axis_true = MapAxis.from_energy_bounds(
            1e-2, 1e4, nbin=5, per_decade=True, unit="TeV", name="energy_true"
        )
        self._excluded_regions = []

        if overwrite or not(os.path.isfile("./{}/{}.pickle".format(self._outdir, status_file))):

            self.setup(**kwargs)

            self._logging.debug("Save the initial status.")

            self.save_status(status_file, init=True)

            self._logging.info("The initial setup is saved [status_file = {}].".format(status_file))

        else:
            self._logging.info("The setup is found [status_file = {}]. Read the status.".format(status_file))
            flag = self.load_status(status_file)

            if flag == -1:
                return

        self._logging.info("Completed (VERITAS initialization).")

    @property
    def target(self):
        """
        Return:
            astropy.SkyCoord
        """
        return SkyCoord(ra = self.config["selection"]["ra"],
                        dec = self.config["selection"]["dec"],
                          unit="deg", frame="icrs")

    @property
    def target_name(self):
        """
        Return:
            str: target name
        """
        return self.config["selection"]["target"]

    @property
    def obs_ids(self):
        """
        Return:
            list: list of observation id
        """
        return self._obs_ids

    @property
    def energy_bins(self):
        """
        Return:
            MapAxis.edges: energy bins used in flux points.
        """
        return self._energy_bins

    @property
    def verbosity(self):
        """
        Return:
            int
        """
        return self._verbosity

    def print_flux(self):
        """
        Return:
            astropy.table: flux points in SED
        """
        if hasattr(self, "flux_points"):
            return self.flux_points.to_table(sed_type="e2dnde", formatted=True)

    def print_lightcurve(self, sed_type='eflux'):
        """
        Return:
            astropy.table: flux points in lightcurve
        """
        if hasattr(self, "_lightcurve"):
            return self._lightcurve.to_table(sed_type='eflux',format='lightcurve')

    def print_models(self):
        """
        Return:
            astropy.table: fit parameters
        """
        if hasattr(self, "stacked_dataset"):
            return self.stacked_dataset.models.to_parameters_table()

    def peek_dataset(self):
        """
        Show dataset information
        """
        self.stacked_dataset.peek()

    def save_status(self, status_file, init=False):
        """
        Save the status

        Args:
            status_file (str): the name of status
            init (bool): check whether this is the initial analysis.
                Default: False
        """

        if (init==False) and (status_file == "initial"):
            self._logging.warning("The 'inital' status is overwritten. This is not recommended.")
            self._logging.warning("The original 'inital' status is archived in the '_orig' folder.")
            os.system(f"mkdir ./{self._outdir}/_orig")
            for file in glob.glob(f"./{self._outdir}/*initial*"):
                os.system(f"mv {file} ./{self._outdir}/_orig/")

        filename = f"/{self._outdir}/{status_file}.pickle".format(status_file)
        with open(filename, 'wb') as file:
            del(self._logging)
            pickle.dump(self, file)
            self._logging = logger(self.verbosity)
            self._veritas_status = status_file

    def load_status(self, status_file):
        """
        Load the status

        Args:
        status_file (str): the name of status
        """
        filename = f"/{self._outdir}/{status_file}.pickle".format(status_file)
        if os.path.exists(filename):
            with open(filename, 'rb') as file:
                self.__dict__.update(pickle.load(file).__dict__)
            self._veritas_status = status_file
        else:
            self._logging.error("The status file does not exist. Check the name again")
            return -1

    def setup(self, **kwargs):
        """
        This is to initialize the VERITAS analysis; e.g., construct datasets
        To change the setting for this setup, check config file.

        VeritasAnalysis.config

        Args:
            **kwargs: passed to VeritasAnalysis.construct_dataset
        """

        selection = dict(
            type="sky_circle",
            frame="icrs",
            lon= self.target.ra,
            lat= self.target.dec,
            radius = self.config["selection"]['radius'] * u.deg,
        )

        self._logging.info("Load the data files.")

        if (not(os.path.exists(f"{self._datadir}/hdu-index.fits.gz"))) and (not(os.path.exists(f"{self._outdir}/hdu-index.fits.gz"))):
            self._logging.warning("The 'hdu-/obs-index' files is not found.")
            try:
                from pyV2DL3 import generateObsHduIndex
            except:
                self._logging.error("The pyV2DL3 package is required to proceed.")
                return

            import glob
            filelist = glob.glob(f"{self._datadir}/*anasum.fit*")
            generateObsHduIndex.create_obs_hdu_index_file(filelist, index_file_dir=self._outdir)
            rflag = True
            self._logging.info("The hdu-index and obs-index files are created.")
        elif os.path.exists(f"{self._datadir}/hdu-index.fits.gz"):
            rflag = self._quick_check_runlist(self._datadir)
        else:
            rflag = self._quick_check_runlist()

        if not(rflag):
            self._logging.warning("A mismatch in the obs-index file is found.")
            try:
                from pyV2DL3 import generateObsHduIndex
            except:
                self._logging.error("The pyV2DL3 package is required to proceed.")
                return

            import glob
            filelist = glob.glob(f"{self._datadir}/*anasum.fit*")
            generateObsHduIndex.create_obs_hdu_index_file(filelist, index_file_dir=self._outdir)
            self._logging.info("The hdu-index and obs-index files are created.")

        self._data_store = DataStore.from_dir(f"{self._datadir}")

        self._obs_ids = np.asarray(self._data_store.obs_table.select_observations(selection)["OBS_ID"]).astype("int")
        
        self.observations = self._data_store.get_observations(self._obs_ids, required_irf=["aeff", "edisp"])

        if len(self.observations)> 1:
            time_intervals = [self.config["selection"]["tmin"], self.config["selection"]["tmax"]]
            self.observations, self._obs_ids = utils.time_filter(self.observations, time_intervals, time_format="mjd")
            self._logging.info(f"The number of observations is {len(self.observations)} between {time_intervals} MJD")
        
        self._th2cut = self.config["cuts"]['th2cut']
        self._on_region = CircleSkyRegion(center=self.target, radius=Angle(np.sqrt(self._th2cut)*u.deg))

        self._logging.info("Define exclusion regions.")
        if kwargs.pop("simbad", self.config["background"]["simbad"]):
            self._exclusion_mask = self._exclusion_from_simbad()
        else:
            self._exclusion_mask = self._exclusion_from_bright_src_list()
        self.add_exclusion_region(coord=[self.target.ra, self.target.dec], radius=self.config["selection"]["exc_on_region_radius"])

        self._logging.info("Define ON- and OFF-regions.")
        self.construct_dataset(**kwargs)

    def fit(self, model = "PowerLaw", status_file="simple", save_status=True, **kwargs):
        """
        Perform a simple fitting with a given model:
        PowerLaw, LogParabola, ...

        Args:
            model (str or gammapy.models): model name or function
                Default: "PowerLaw"
            status_file (str): status filename (pickle)
<<<<<<< HEAD
	        	Default: simple
	        save_status(bool)
	        	Default: True
	        **kwargs: passed to vtspy.model.default_model
        """

		if type(model) == str:
			spectral_model = default_model(model, **kwargs)
		elif hasattr(model, "tag"):
			spectral_model = model

		spectral_model = SkyModel(spectral_model=spectral_model, name=self.target_name)
		self.datasets.models = spectral_model
		self.stacked_dataset.models = [spectral_model]

		fit_joint = Fit()
		self.fit_results = fit_joint.run(datasets=[self.stacked_dataset])

		if self.fit_results.success:
			self._logging.info("Fit successfully.")
			if save_status:
				self.save_status(status_file)
				self._logging.info(f"The status is saved as '{status_file}'. You can load the status by vtspy.VeritasAnalysis('{status_file}').")
		else:
			self._logging.error("Fit failed.")

	def analysis(self, jobs=["sed"], status_file="analyzed", **kwargs):
		"""
		Perform a simple analysis, e.g., SED, lightcurve

		Args:
			jobs (list): list of jobs, 'sed', and/or 'lc'.
				Default: ['sed']
			status_file (str): status filename (pickle)
				Default: analyzed
			**kwargs: passed to vtspy.utils.define_time_intervals
		"""

		if type(jobs) == str:
			jobs = [jobs]

		if "sed" in jobs:
			self._logging.info("Generating flux points and SED...")
			self._energy_bins = kwargs.pop("energy_bins", self._energy_bins)

			fpe = FluxPointsEstimator(
			    energy_edges=self.energy_bins,
			    source=self.target_name, selection_optional="all", **kwargs
			    )

			self.flux_points = fpe.run(datasets=[self.stacked_dataset])


			self._flux_points_dataset = FluxPointsDataset(
			    data=self.flux_points, models=self.stacked_dataset.models
			)
			self._logging.info("Completed.")

		if "lc" in jobs:
			self._logging.info("Generating lightcurve...")

			emin = kwargs.pop("emin", self.config["selection"]['emin'])
			emax = kwargs.pop("emax", self.config["selection"]['emax'])
			ul = kwargs.pop("ul", 2)
			tmin = kwargs.pop("tmin", self.config["selection"]['tmin'])
			tmax = kwargs.pop("tmax", self.config["selection"]['tmax'])

			time_intervals = utils.define_time_intervals(tmin, tmax, **kwargs)
			self._logging.info(f"The number of time intervals is {len(time_intervals)}")

			lc_maker = LightCurveEstimator(
			    energy_edges=[emin, emax] * u.TeV,
			    source=self.target_name,
			    time_intervals=time_intervals,
			    selection_optional="all"
			)

			self._lightcurve = lc_maker.run(self.datasets)
			self._lightcurve.sqrt_ts_threshold_ul = ul
			self._logging.info("Generating lightcurve is completed.")

		self.save_status(status_file)
		self._logging.info(f"The status is saved as '{status_file}'. You can load the status by vtspy.VeritasAnalysis('{status_file}').")

	def plot(self, output, **kwargs):
		"""
        Show various results: fit result, flux, SED, and lightcurve

        Args:
            output (str): a plot to show
                Options: ["roi", "fit", "flux", "sed", "lc"]
            filename (str): read the output (from FermiAnalysis.analysis)
=======
                Default: simple
            save_status(bool)
                Default: True
            **kwargs: passed to vtspy.model.default_model
>>>>>>> 6c6f3520
        """

        if type(model) == str:
            spectral_model = default_model(model, **kwargs)
        elif hasattr(model, "tag"):
            spectral_model = model

        spectral_model = SkyModel(spectral_model=spectral_model, name=self.target_name)
        self.datasets.models = spectral_model
        self.stacked_dataset.models = [spectral_model]

        fit_joint = Fit()
        self.fit_results = fit_joint.run(datasets=[self.stacked_dataset])

        if self.fit_results.success:
            self._logging.info("Fit successfully.")
            if save_status:
                self.save_status(status_file)
                self._logging.info(f"The status is saved as '{status_file}'. You can load the status by vtspy.VeritasAnalysis('{status_file}').")
        else:
            self._logging.error("Fit failed.")

    def analysis(self, jobs=["sed"], status_file="analyzed", **kwargs):
        """
        Perform a simple analysis, e.g., SED, lightcurve

        Args:
            jobs (list): list of jobs, 'sed', and/or 'lc'.
                Default: ['sed']
            status_file (str): status filename (pickle)
                Default: analyzed
            **kwargs: passed to vtspy.utils.define_time_intervals
        """

        if type(jobs) == str:
            jobs = [jobs]

        if "sed" in jobs:
            self._logging.info("Generating flux points and SED...")
            self._energy_bins = kwargs.get("energy_bins", self._energy_bins)

            fpe = FluxPointsEstimator(
                energy_edges=self.energy_bins,
                source=self.target_name, selection_optional="all", **kwargs
                )

            self.flux_points = fpe.run(datasets=[self.stacked_dataset])


            self._flux_points_dataset = FluxPointsDataset(
                data=self.flux_points, models=self.stacked_dataset.models
            )
            self._logging.info("Completed.")

        if "lc" in jobs:
            self._logging.info("Generating lightcurve...")

            emin = kwargs.pop("emin", self.config["selection"]['emin'])
            emax = kwargs.pop("emax", self.config["selection"]['emax'])
            ul = kwargs.pop("ul", 2)
            tmin = kwargs.pop("tmin", self.config["selection"]['tmin'])
            tmax = kwargs.pop("tmax", self.config["selection"]['tmax'])

            time_intervals = utils.define_time_intervals(tmin, tmax, **kwargs)
            self._logging.info(f"The number of time intervals is {len(time_intervals)}")

            lc_maker = LightCurveEstimator(
                energy_edges=[emin, emax] * u.TeV,
                source=self.target_name,
                time_intervals=time_intervals,
                selection_optional="all"
            )

            self._lightcurve = lc_maker.run(self.datasets)
            self._lightcurve.sqrt_ts_threshold_ul = ul
            self._logging.info("Generating lightcurve is completed.")

        self.save_status(status_file)
        self._logging.info(f"The status is saved as '{status_file}'. You can load the status by vtspy.VeritasAnalysis('{status_file}').")

    def plot(self, output, **kwargs):
        """
        Show various results: fit result, flux, SED, and lightcurve

        Args:
            output (str): a plot to show
                Options: ["roi", "fit", "flux", "sed", "lc"]
            filename (str): read the output (from FermiAnalysis.analysis)
        """
        if output == "roi":
            plot_ROI(veritas = self)
        elif output == "fit":
            self.stacked_dataset.plot_fit()
        elif output == "flux":
            ax = plt.gca()
            self.flux_points.plot(ax, sed_type="e2dnde", color="lightblue", label=self.target_name)
            self.flux_points.plot_ts_profiles(ax=ax, sed_type="e2dnde");
            ax.legend()
        elif output == "sed":
            kwargs_spectrum = {**kwargs, "kwargs_model": {"color":"blue", "label":"Pwl"}, "kwargs_fp":{"color":"blue", "marker":"o", "label":self.target_name}}
            kwargs_residuals = {"color": "blue", "markersize":4, "marker":'s'}
            ax_spec, ax_res = self._flux_points_dataset.plot_fit(kwargs_spectrum=kwargs_spectrum)
        elif output == "lc":
            self._lightcurve.plot(sed_type='eflux', label=self.target_name)

    def add_exclusion_region(self, coord = None, name=None, radius=0.3, update_dataset=False, **kwargs):
        """
        Add exclusion region manually

        Args:
            coord (list, optioanl): [ra, dec]
            name (list, optional): [ra, dec]
            radius (float): size of an exlusion region
            update_dataset (bool): update dataset with the new exclusion region
        """
        if coord is not None:
            self._excluded_regions.append(CircleSkyRegion(
                center=SkyCoord(coord[0], coord[1], unit="deg", frame="icrs"),
                radius=radius * u.deg,))
        elif name is not None:
            src = SkyCoord.from_name(name)
            self._excluded_regions.append(CircleSkyRegion(
                center=SkyCoord(src.ra, src.dec, unit="deg", frame="icrs"),
                radius=radius * u.deg,))
        else:
            self._logging.error("Either coord or name should be provided.")
            return

        geom = WcsGeom.create(
                npix=(150, 150), binsz=0.05, skydir=self.target.galactic,
                proj="TAN", frame="icrs"
        )

        self._exclusion_mask = geom.region_mask(regions=self._excluded_regions, inside=False)

        if update_dataset:
            self._on_region = CircleSkyRegion(center=self.target, radius=Angle(np.sqrt(self._th2cut)*u.deg))
            self.construct_dataset(silent=True, **kwargs)

    def construct_dataset(self, **kwargs):
        """
        Construct dataset for the gammapy analysis

        Args:
            **kwargs: e.g., eff_cut, bias_cut, max_region_number, or others
        """

        self._eff_cut = kwargs.pop("eff_cut", self._eff_cut)
        self._bias_cut = kwargs.pop("bias_cut", self._bias_cut)
        self._max_region_number = kwargs.pop("max_region_number", self._max_region_number)

        datasets = Datasets()

        dataset_maker = SpectrumDatasetMaker(selection=["counts", "exposure", "edisp"], containment_correction=False)
        bkg_maker = ReflectedRegionsBackgroundMaker(exclusion_mask=self._exclusion_mask, max_region_number=self._max_region_number)

        if self._eff_cut > 0:
            safe_mask_maker_eff = SafeMaskMaker(methods=["aeff-max"], aeff_percent=self._eff_cut)
        else:
            safe_mask_maker_eff = None

        if self._bias_cut > 0:
            safe_mask_maker_bias = SafeMaskMaker(methods=["edisp-bias"], bias_percent=self._bias_cut)
        else:
            safe_mask_maker_bias = None

        geom = RegionGeom.create(region=self._on_region, axes=[self._energy_axis])
        dataset_empty = SpectrumDataset.create(
            geom=geom, energy_axis_true=self._energy_axis_true
        )


        for obs_id, observation in zip(self._obs_ids, self.observations):
            dataset = dataset_maker.run(
                dataset_empty.copy(name=str(obs_id)), observation
            )

            dataset_on_off = bkg_maker.run(dataset, observation)

            if safe_mask_maker_eff is not None:
                dataset_on_off = safe_mask_maker_eff.run(dataset_on_off, observation)

            if safe_mask_maker_bias is not None:
                dataset_on_off = safe_mask_maker_bias.run(dataset_on_off, observation)

            datasets.append(dataset_on_off)

        self.datasets = datasets
        self.info_table = self.datasets.info_table()
        self.stacked_dataset = self.datasets.stack_reduce(name="veritas")
        self._N_off = sum(self.info_table["counts_off"])
        self._N_on = sum(self.info_table["counts"])
        self._alpha = np.average(self.info_table["alpha"], weights=1/self.info_table["livetime"])
        self._sigma = LiMaSiginficance(self._N_on, self._N_off, self._alpha)
        if not(kwargs.get("silent", False)):
            self._logging.info(r"N_on: {}, N_off: {}, alpha: {:.3f}, and sigma={:.1f}".format(self._N_on, self._N_off, self._alpha, self._sigma))

    def _exclusion_from_bright_src_list(self):
        srcfile = self.config["background"]["file"]
        distance = self.config["background"]["distance"]
        magnitude = self.config["background"]["magnitude"]
        ex_radius = self.config["selection"]["exc_radius"]

        bright_sources = utils.bright_source_list(srcfile)

        roi_cut = (abs(bright_sources[:,0]-self.target.ra.deg) < distance) \
                    * (abs(bright_sources[:,1]-self.target.dec.deg) < distance) \
                    * (bright_sources[:,2]+bright_sources[:,3] < magnitude)

        bright_sources = bright_sources[roi_cut]

        if len(bright_sources) != 0:
            
            for src_pos in bright_sources:
                self._excluded_regions.append(CircleSkyRegion(
                    center=SkyCoord(src_pos[0], src_pos[1], unit="deg", frame="icrs"),
                    radius=ex_radius * u.deg,))

            geom = WcsGeom.create(
                npix=(150, 150), binsz=0.05, skydir=self.target.galactic,
                proj="TAN", frame="icrs"
            )

            return geom.region_mask(regions=self._excluded_regions, inside=False)
        else:
            return None

    def _exclusion_from_simbad(self):

        ## under testing

        try:
            from astroquery.simbad import Simbad
        except:
            self._logging.error("A simbad module cannot be found. pip install astroquery.")
            return

        distance = self.config["background"]["distance"]
        ex_radius = self.config["selection"]["exc_radius"]
        magnitude = self.config["background"]["magnitude"]

        simbad = Simbad()
        simbad.reset_votable_fields()
        simbad.add_votable_fields('ra', 'dec', "flux(B)", "flux(V)", "jp11")
        simbad.remove_votable_fields('coordinates')

        self._logging.info("Querying bright sources within FoV with Simbad.")
        srcs_tab = simbad.query_region(self._on_region.center, radius=distance*u.deg)
        srcs_tab = srcs_tab[srcs_tab["FLUX_B"]<magnitude]
        srcs_tab = srcs_tab[srcs_tab["FLUX_V"]!=np.ma.masked]
        self._logging.info(f"{len(srcs_tab)} sources have been found.")

        if len(srcs_tab)!=0:
            srcs = SkyCoord(['{} {}'.format(src["RA"], src["DEC"]) for src in srcs_tab], unit=(u.hourangle, u.deg))
            self._excluded_regions = [CircleSkyRegion(center=src, radius=ex_radius * u.deg,) for src in srcs]

            geom = WcsGeom.create(
                npix=(150, 150), binsz=0.05, skydir=self.target.galactic,
                proj="TAN", frame="icrs"
            )

            return geom.region_mask(regions=self._excluded_regions, inside=False)
        else:
            return None

    def _quick_check_runlist(self, directory = None):

        if directory is None:
            directory = self._outdir

        run_list = fits.open(directory+"/obs-index.fits.gz")

        run_list = run_list[1].data["OBS_ID"]
        file_list = glob.glob(self._datadir+"/*.anasum.fits")

        flag = True
        for file in file_list:
            file_name = re.findall("([0-9]+)", os.path.basename(file))[0]
            if int(file_name) not in run_list:
                flag = False
                break
        
        if flag and (Path(directory)!=Path(self._outdir)):
            os.system(f"cp {directory}/*.gz {self._outdir}/")
            
        return flag<|MERGE_RESOLUTION|>--- conflicted
+++ resolved
@@ -300,105 +300,10 @@
             model (str or gammapy.models): model name or function
                 Default: "PowerLaw"
             status_file (str): status filename (pickle)
-<<<<<<< HEAD
-	        	Default: simple
-	        save_status(bool)
-	        	Default: True
-	        **kwargs: passed to vtspy.model.default_model
-        """
-
-		if type(model) == str:
-			spectral_model = default_model(model, **kwargs)
-		elif hasattr(model, "tag"):
-			spectral_model = model
-
-		spectral_model = SkyModel(spectral_model=spectral_model, name=self.target_name)
-		self.datasets.models = spectral_model
-		self.stacked_dataset.models = [spectral_model]
-
-		fit_joint = Fit()
-		self.fit_results = fit_joint.run(datasets=[self.stacked_dataset])
-
-		if self.fit_results.success:
-			self._logging.info("Fit successfully.")
-			if save_status:
-				self.save_status(status_file)
-				self._logging.info(f"The status is saved as '{status_file}'. You can load the status by vtspy.VeritasAnalysis('{status_file}').")
-		else:
-			self._logging.error("Fit failed.")
-
-	def analysis(self, jobs=["sed"], status_file="analyzed", **kwargs):
-		"""
-		Perform a simple analysis, e.g., SED, lightcurve
-
-		Args:
-			jobs (list): list of jobs, 'sed', and/or 'lc'.
-				Default: ['sed']
-			status_file (str): status filename (pickle)
-				Default: analyzed
-			**kwargs: passed to vtspy.utils.define_time_intervals
-		"""
-
-		if type(jobs) == str:
-			jobs = [jobs]
-
-		if "sed" in jobs:
-			self._logging.info("Generating flux points and SED...")
-			self._energy_bins = kwargs.pop("energy_bins", self._energy_bins)
-
-			fpe = FluxPointsEstimator(
-			    energy_edges=self.energy_bins,
-			    source=self.target_name, selection_optional="all", **kwargs
-			    )
-
-			self.flux_points = fpe.run(datasets=[self.stacked_dataset])
-
-
-			self._flux_points_dataset = FluxPointsDataset(
-			    data=self.flux_points, models=self.stacked_dataset.models
-			)
-			self._logging.info("Completed.")
-
-		if "lc" in jobs:
-			self._logging.info("Generating lightcurve...")
-
-			emin = kwargs.pop("emin", self.config["selection"]['emin'])
-			emax = kwargs.pop("emax", self.config["selection"]['emax'])
-			ul = kwargs.pop("ul", 2)
-			tmin = kwargs.pop("tmin", self.config["selection"]['tmin'])
-			tmax = kwargs.pop("tmax", self.config["selection"]['tmax'])
-
-			time_intervals = utils.define_time_intervals(tmin, tmax, **kwargs)
-			self._logging.info(f"The number of time intervals is {len(time_intervals)}")
-
-			lc_maker = LightCurveEstimator(
-			    energy_edges=[emin, emax] * u.TeV,
-			    source=self.target_name,
-			    time_intervals=time_intervals,
-			    selection_optional="all"
-			)
-
-			self._lightcurve = lc_maker.run(self.datasets)
-			self._lightcurve.sqrt_ts_threshold_ul = ul
-			self._logging.info("Generating lightcurve is completed.")
-
-		self.save_status(status_file)
-		self._logging.info(f"The status is saved as '{status_file}'. You can load the status by vtspy.VeritasAnalysis('{status_file}').")
-
-	def plot(self, output, **kwargs):
-		"""
-        Show various results: fit result, flux, SED, and lightcurve
-
-        Args:
-            output (str): a plot to show
-                Options: ["roi", "fit", "flux", "sed", "lc"]
-            filename (str): read the output (from FermiAnalysis.analysis)
-=======
                 Default: simple
             save_status(bool)
                 Default: True
             **kwargs: passed to vtspy.model.default_model
->>>>>>> 6c6f3520
         """
 
         if type(model) == str:
